{
  "name": "brain.js",
  "description": "Neural network library",
  "version": "1.0.0-alpha",
  "author": "Heather Arthur <fayearthur@gmail.com>",
  "repository": {
    "type": "git",
    "url": "git+ssh://git@github.com/harthur-org/brain.js.git"
  },
<<<<<<< HEAD
  "scripts": {
    "test-unit": "mocha test/unit",
    "test-cv": "mocha test/cross-validation --timeout 10000",
    "test-recurrent": "mocha test/unit/recurrent --timeout 10000",
    "test": "npm run test-unit && npm run test-cv && npm run test-recurrent"
  },
  "main": "./lib/brain",
  "dependencies": {
    "underscore": ">=1.5.1",
    "inherits": "~2.0.1"
  },
=======
  "main": "./index.js",
>>>>>>> ec2fb5c2
  "devDependencies": {
    "babel-preset-es2015": "^6.14.0",
    "babel-register": "^6.14.0",
    "browserify": "~3.46.1",
    "canvas": "~1.3.12",
    "grunt": "^0.4.5",
    "grunt-babel": "^6.0.0",
    "grunt-browserify": "^5.0.0",
    "grunt-cli": "^1.2.0",
    "grunt-contrib-uglify": "~0.2.7",
    "grunt-mocha-test": "~0.11.0",
    "load-grunt-tasks": "^3.5.2",
    "mocha": "^3.0.2"
  },
  "keywords": [
    "ai",
    "artificial-intelligence",
    "brain",
    "brainjs",
    "brain,js",
    "feed forward",
    "neural network",
    "classifier",
    "neural",
    "network",
    "neural-networks",
    "machine-learning",
    "synpapse"
  ],
  "bugs": {
    "url": "https://github.com/harthur-org/brain.js/issues"
  },
  "homepage": "https://github.com/harthur-org/brain.jsreadme",
  "directories": {
    "test": "test"
  },
  "license": "MIT",
  "dependencies": {
    "babel-plugin-transform-object-rest-spread": "^6.8.0"
  }
}<|MERGE_RESOLUTION|>--- conflicted
+++ resolved
@@ -7,21 +7,7 @@
     "type": "git",
     "url": "git+ssh://git@github.com/harthur-org/brain.js.git"
   },
-<<<<<<< HEAD
-  "scripts": {
-    "test-unit": "mocha test/unit",
-    "test-cv": "mocha test/cross-validation --timeout 10000",
-    "test-recurrent": "mocha test/unit/recurrent --timeout 10000",
-    "test": "npm run test-unit && npm run test-cv && npm run test-recurrent"
-  },
-  "main": "./lib/brain",
-  "dependencies": {
-    "underscore": ">=1.5.1",
-    "inherits": "~2.0.1"
-  },
-=======
   "main": "./index.js",
->>>>>>> ec2fb5c2
   "devDependencies": {
     "babel-preset-es2015": "^6.14.0",
     "babel-register": "^6.14.0",
