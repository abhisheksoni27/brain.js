import lookup from './lookup';
import TrainStream from './train-stream';
import max from './utilities/max';
import mse from './utilities/mse';
import randos from './utilities/randos';
import range from './utilities/range';
import toArray from './utilities/to-array';
import zeros from './utilities/zeros';

/**
 *
 * @param {object} options
 * @constructor
 */
export default class NeuralNetwork {
  constructor(options = {}) {
    Object.assign(this, NeuralNetwork.defaults, options);
    this.hiddenSizes = options.hiddenLayers;

    this.sizes = null;
    this.outputLayer = null;
    this.biases = null; // weights for bias nodes
    this.weights = null;
    this.outputs = null;

    // state for training
    this.deltas = null;
    this.changes = null; // for momentum
    this.errors = null;
  }

  /**
   *
   * @param {} sizes
   * @param {Boolean} keepNetworkIntact
   */
  initialize(sizes, keepNetworkIntact) {
    this.sizes = sizes;
    this.outputLayer = this.sizes.length - 1;

    if (!keepNetworkIntact) {
      this.biases = []; // weights for bias nodes
      this.weights = [];
      this.outputs = [];
    }

    // state for training
    this.deltas = [];
    this.changes = []; // for momentum
    this.errors = [];

    for (let layer = 0; layer <= this.outputLayer; layer++) {
      let size = this.sizes[layer];
      this.deltas[layer] = zeros(size);
      this.errors[layer] = zeros(size);
      if (!keepNetworkIntact) {
        this.outputs[layer] = zeros(size);
      }

      if (layer > 0) {
        this.biases[layer] = randos(size);
        if (!keepNetworkIntact) {
          this.weights[layer] = new Array(size);
        }
        this.changes[layer] = new Array(size);

        for (let node = 0; node < size; node++) {
          let prevSize = this.sizes[layer - 1];
          if (!keepNetworkIntact) {
            this.weights[layer][node] = randos(prevSize);
          }
          this.changes[layer][node] = zeros(prevSize);
        }
      }
    }
  }

  /**
   *
   * @param input
   * @returns {*}
   */
  run(input) {
    if (this.inputLookup) {
      input = lookup.toArray(this.inputLookup, input);
    }

    let output = this.runInputTanh(input);

    if (this.outputLookup) {
      output = lookup.toHash(this.outputLookup, output);
    }
    return output;
  }

  /**
   * trains via sigmoid
   * @param input
   * @returns {*}
   */
  runInput(input) {
    this.outputs[0] = input;  // set output state of input layer

    let output = null;
    for (let layer = 1; layer <= this.outputLayer; layer++) {
      for (let node = 0; node < this.sizes[layer]; node++) {
        let weights = this.weights[layer][node];

        let sum = this.biases[layer][node];
        for (let k = 0; k < weights.length; k++) {
          sum += weights[k] * input[k];
        }
        //sigmoid
        this.outputs[layer][node] = 1 / (1 + Math.exp(-sum));
      }
      output = input = this.outputs[layer];
    }
    return output;
  }

  runInputRelu(input) {
    this.outputs[0] = input;  // set output state of input layer

    let output = null;
    for (let layer = 1; layer <= this.outputLayer; layer++) {
      for (let node = 0; node < this.sizes[layer]; node++) {
        let weights = this.weights[layer][node];

        let sum = this.biases[layer][node];
        for (let k = 0; k < weights.length; k++) {
          sum += weights[k] * input[k];
        }
        //relu
        this.outputs[layer][node] = (sum < 0 ? sum = 0 : sum);
      }
      output = input = this.outputs[layer];
    }
    return output;
  }

  runInputTanh(input) {
    this.outputs[0] = input;  // set output state of input layer

    let output = null;
    for (let layer = 1; layer <= this.outputLayer; layer++) {
      for (let node = 0; node < this.sizes[layer]; node++) {
        let weights = this.weights[layer][node];

        let sum = this.biases[layer][node];
        for (let k = 0; k < weights.length; k++) {
          sum += Math.tanh(weights[k] * input[k]);
        }
        //tanh
        this.outputs[layer][node] = Math.tanh(sum);
      }
      output = input = this.outputs[layer];
    }
    return output;
  }

  /**
   *
   * @param data
   * @param _options
   * @returns {{error: number, iterations: number}}
   */
  train(data, _options = {}) {
    const options = Object.assign({}, NeuralNetwork.trainDefaults, _options);
    data = this.formatData(data);
    let iterations = options.iterations;
    let errorThresh = options.errorThresh;
    let log = options.log === true ? console.log : options.log;
    let logPeriod = options.logPeriod;
    let learningRate = _options.learningRate || this.learningRate || options.learningRate;
    let callback = options.callback;
    let callbackPeriod = options.callbackPeriod;
    let sizes = [];
    let inputSize = data[0].input.length;
    let outputSize = data[0].output.length;
    let hiddenSizes = this.hiddenSizes;
    if (!hiddenSizes) {
      sizes.push(Math.max(3, Math.floor(inputSize / 2)));
    } else {
      hiddenSizes.forEach(size => {
        sizes.push(size);
      });
    }

    sizes.unshift(inputSize);
    sizes.push(outputSize);

    this.initialize(sizes, options.keepNetworkIntact);

    let error = 1;
    let i;
    for (i = 0; i < iterations && error > errorThresh; i++) {
      let sum = 0;
      for (let j = 0; j < data.length; j++) {
        let err = this.trainPattern(data[j].input, data[j].output, learningRate);
        sum += err;
      }
      error = sum / data.length;

      if (log && (i % logPeriod == 0)) {
        log('iterations:', i, 'training error:', error);
      }
      if (callback && (i % callbackPeriod == 0)) {
        callback({ error: error, iterations: i });
      }
    }

    return {
      error: error,
      iterations: i
    };
  }

  /**
   *
   * @param input
   * @param target
   * @param learningRate
   */
  trainPattern(input, target, learningRate) {
    learningRate = learningRate || this.learningRate;

    // forward propagate
    this.runInputTanh(input);

    // back propagate
    this.calculateDeltas(target);
    this.adjustWeights(learningRate);

    let error = mse(this.errors[this.outputLayer]);
    return error;
  }

  /**
   *
   * @param target
   */
  calculateDeltas(target) {
    for (let layer = this.outputLayer; layer >= 0; layer--) {
      for (let node = 0; node < this.sizes[layer]; node++) {
        let output = this.outputs[layer][node];

        let error = 0;
        if (layer == this.outputLayer) {
          error = target[node] - output;
        }
        else {
          let deltas = this.deltas[layer + 1];
          for (let k = 0; k < deltas.length; k++) {
            error += deltas[k] * this.weights[layer + 1][k][node];
          }
        }
        this.errors[layer][node] = error;
        this.deltas[layer][node] = error * output * (1 - output);
      }
    }
  }

  /**
   *
   * @param learningRate
   */
  adjustWeights(learningRate) {
    for (let layer = 1; layer <= this.outputLayer; layer++) {
      let incoming = this.outputs[layer - 1];

      for (let node = 0; node < this.sizes[layer]; node++) {
        let delta = this.deltas[layer][node];

        for (let k = 0; k < incoming.length; k++) {
          let change = this.changes[layer][node][k];

          change = (learningRate * delta * incoming[k])
            + (this.momentum * change);

          this.changes[layer][node][k] = change;
          this.weights[layer][node][k] += change;
        }
        this.biases[layer][node] += learningRate * delta;
      }
    }
  }

  /**
   *
   * @param data
   * @returns {*}
   */
  formatData(data) {
    if (data.constructor !== Array) { // turn stream datum into array
      let tmp = [];
      tmp.push(data);
      data = tmp;
    }
    // turn sparse hash input into arrays with 0s as filler
    let datum = data[0].input;
    if (datum.constructor !== Array && !(datum instanceof Float64Array)) {
      if (!this.inputLookup) {
        this.inputLookup = lookup.buildLookup(data.map(value => value['input']));
      }
      data = data.map(datum => {
        let array = lookup.toArray(this.inputLookup, datum.input);
        return Object.assign({}, datum, { input: array });
      }, this);
    }

    if (data[0].output.constructor !== Array) {
      if (!this.outputLookup) {
        this.outputLookup = lookup.buildLookup(data.map(value => value['output']));
      }
      data = data.map(datum => {
        let array = lookup.toArray(this.outputLookup, datum.output);
        return Object.assign({}, datum, { output: array });
      }, this);
    }
    return data;
  }

  /**
   *
   * @param data
   * @returns {
   *  {
   *    error: number,
   *    misclasses: Array
   *  }
   * }
   */
  test(data) {
    data = this.formatData(data);

    // for binary classification problems with one output node
    let isBinary = data[0].output.length == 1;
    let falsePos = 0;
    let falseNeg = 0;
    let truePos = 0;
    let trueNeg = 0;

    // for classification problems
    let misclasses = [];

    // run each pattern through the trained network and collect
    // error and misclassification statistics
    let sum = 0;
    for (let i = 0; i < data.length; i++) {
      let output = this.runInputTanh(data[i].input);
      let target = data[i].output;

      let actual, expected;
      if (isBinary) {
        actual = output[0] > this.binaryThresh ? 1 : 0;
        expected = target[0];
      }
      else {
        actual = output.indexOf(max(output));
        expected = target.indexOf(max(target));
      }

      if (actual != expected) {
        let misclass = data[i];
        Object.assign(misclass, {
          actual: actual,
          expected: expected
        });
        misclasses.push(misclass);
      }

      if (isBinary) {
        if (actual == 0 && expected == 0) {
          trueNeg++;
        }
        else if (actual == 1 && expected == 1) {
          truePos++;
        }
        else if (actual == 0 && expected == 1) {
          falseNeg++;
        }
        else if (actual == 1 && expected == 0) {
          falsePos++;
        }
      }

      let errors = output.map((value, i) => {
        return target[i] - value;
      });
      sum += mse(errors);
    }
    let error = sum / data.length;

    let stats = {
      error: error,
      misclasses: misclasses
    };

    if (isBinary) {
      Object.assign(stats, {
        trueNeg: trueNeg,
        truePos: truePos,
        falseNeg: falseNeg,
        falsePos: falsePos,
        total: data.length,
        precision: truePos / (truePos + falsePos),
        recall: truePos / (truePos + falseNeg),
        accuracy: (trueNeg + truePos) / data.length
      });
    }
    return stats;
  }

  /**
   *
   * @returns
   *  {
   *    layers: [
   *      {
   *        x: {},
   *        y: {}
   *      },
   *      {
   *        '0': {
   *          bias: -0.98771313,
   *          weights: {
   *            x: 0.8374838,
   *            y: 1.245858
   *          },
   *        '1': {
   *          bias: 3.48192004,
   *          weights: {
   *            x: 1.7825821,
   *            y: -2.67899
   *          }
   *        }
   *      },
   *      {
   *        f: {
   *          bias: 0.27205739,
   *          weights: {
   *            '0': 1.3161821,
   *            '1': 2.00436
   *          }
   *        }
   *      }
   *    ]
   *  }
   */
  toJSON() {
    let layers = [];
    for (let layer = 0; layer <= this.outputLayer; layer++) {
      layers[layer] = {};

      let nodes;
      // turn any internal arrays back into hashes for readable json
      if (layer == 0 && this.inputLookup) {
        nodes = Object.keys(this.inputLookup);
      }
      else if (layer == this.outputLayer && this.outputLookup) {
        nodes = Object.keys(this.outputLookup);
      }
      else {
        nodes = range(0, this.sizes[layer]);
      }

      for (let j = 0; j < nodes.length; j++) {
        let node = nodes[j];
        layers[layer][node] = {};

        if (layer > 0) {
          layers[layer][node].bias = this.biases[layer][j];
          layers[layer][node].weights = {};
          for (let k in layers[layer - 1]) {
            let index = k;
            if (layer == 1 && this.inputLookup) {
              index = this.inputLookup[k];
            }
            layers[layer][node].weights[k] = this.weights[layer][j][index];
          }
        }
      }
    }
    return { layers: layers, outputLookup:!!this.outputLookup, inputLookup:!!this.inputLookup };
  }

  /**
   *
   * @param json
   * @returns {NeuralNetwork}
   */
  fromJSON(json) {
    let size = json.layers.length;
    this.outputLayer = size - 1;

    this.sizes = new Array(size);
    this.weights = new Array(size);
    this.biases = new Array(size);
    this.outputs = new Array(size);

    for (let i = 0; i <= this.outputLayer; i++) {
      let layer = json.layers[i];
      if (i == 0 && (!layer[0] || json.inputLookup)) {
        this.inputLookup = lookup.lookupFromHash(layer);
      }
      else if (i == this.outputLayer && (!layer[0] || json.outputLookup)) {
        this.outputLookup = lookup.lookupFromHash(layer);
      }

      let nodes = Object.keys(layer);
      this.sizes[i] = nodes.length;
      this.weights[i] = [];
      this.biases[i] = [];
      this.outputs[i] = [];

      for (let j in nodes) {
        let node = nodes[j];
        this.biases[i][j] = layer[node].bias;
        this.weights[i][j] = toArray(layer[node].weights);
      }
    }
    return this;
  }

  /**
   *
   * @returns {Function}
   */
  toFunction() {
    function nodeHandle(layers, layerNumber, nodeKey) {
      if (layerNumber === 0) {
        return (typeof nodeKey === 'string'
          ? `input['${nodeKey}']`
          : `input[${nodeKey}]`);
      }

      const layer = layers[layerNumber];
      const node = layer[nodeKey];
      let result = [node.bias];
      for (let w in node.weights) {
        if (node.weights[w] < 0) {
          result.push(`${node.weights[w]}*(${nodeHandle(layers, layerNumber - 1, w)})`);
        } else {
          result.push(`+${node.weights[w]}*(${nodeHandle(layers, layerNumber - 1, w)})`);
        }
      }
      return `1/(1+1/Math.exp(${result.join('')}))`;
    }

    const layers = this.toJSON().layers;
    const layersAsMath = [];
    let result;
    for (let i in layers[layers.length - 1]) {
      layersAsMath.push(nodeHandle(layers, layers.length - 1, i));
    }
    if (this.outputLookup) {
      result = `{${
        Object.keys(this.outputLookup)
          .map((key, i) => `'${key}':${layersAsMath[i]}`)
      }}`;
    } else {
      result = `[${layersAsMath.join(',')}]`;
    }
    return new Function('input', `return ${result}`);
  }

  /**
   * This will create a TrainStream (WriteStream) for us to send the training data to.
   * @param opts training options
   * @returns {TrainStream|*}
   */
  createTrainStream(opts) {
    opts = opts || {};
    opts.neuralNetwork = this;
    this.trainStream = new TrainStream(opts);
    return this.trainStream;
  }
}

NeuralNetwork.trainDefaults = {
  iterations: 20000,
  errorThresh: 0.005,
  log: false,
  logPeriod: 10,
  learningRate: 0.3,
  callback: null,
  callbackPeriod: 10,
<<<<<<< HEAD
  keepNetworkIntact: false,
  activation: 'sigmoid'
=======
  keepNetworkIntact: false
};

NeuralNetwork.defaults = {
  learningRate: 0.3,
  momentum: 0.1,
  binaryThresh: 0.5,
  hiddenLayers: null
>>>>>>> fda89ea3
};<|MERGE_RESOLUTION|>--- conflicted
+++ resolved
@@ -585,11 +585,8 @@
   learningRate: 0.3,
   callback: null,
   callbackPeriod: 10,
-<<<<<<< HEAD
   keepNetworkIntact: false,
   activation: 'sigmoid'
-=======
-  keepNetworkIntact: false
 };
 
 NeuralNetwork.defaults = {
@@ -597,5 +594,4 @@
   momentum: 0.1,
   binaryThresh: 0.5,
   hiddenLayers: null
->>>>>>> fda89ea3
 };